name: CI

on:
  push:
    branches:
      - "main"
  pull_request:

env:
  APP_NAME: gocica

jobs:
  build:
    name: Build
    runs-on: ubuntu-latest
    env:
      GOCACHE: "/tmp/go/cache"
    steps:
      - uses: actions/checkout@v4
      - uses: actions/setup-go@v5
        with:
          go-version-file: go.mod
          cache: true
      - uses: actions/cache@v4
        with:
          path: /tmp/go/cache
          key: ${{ runner.os }}-go-build-${{ github.ref }}-${{ github.sha }}
          restore-keys: |
            ${{ runner.os }}-go-build-${{ github.ref }}-
            ${{ runner.os }}-go-build-
      - run: go build -tags=dev -o ${{ env.APP_NAME }} .
      - name: Upload assets
        uses: actions/upload-artifact@v4
        with:
          name: ${{ env.APP_NAME }}
          path: ./${{ env.APP_NAME }}
  std_lib_build:
    name: Build standard library
    needs: [build]
    runs-on: ubuntu-latest
    env:
      GOMODCACHE: /tmp/gocache/mod
    steps:
      - uses: actions/checkout@v4
      - uses: actions/setup-go@v5
        with:
          go-version-file: go.mod
      - run: go clean -cache
      - uses: actions/download-artifact@v4
        with:
          name: ${{ env.APP_NAME }}
      - name: Fix permissions # ref: https://github.com/actions/download-artifact?tab=readme-ov-file#permission-loss
        run: chmod +x ${{ env.APP_NAME }}
      - name: Expose GitHub Actions runtime environment variables
        uses: crazy-max/ghaction-github-runtime@v3
      - name: Build standard library
        run: time go install std
        env:
          GOCACHEPROG: "./${{ env.APP_NAME }}"
  traq_build:
    name: Build traQ
    needs: [build]
    runs-on: ubuntu-latest
    env:
      GOMODCACHE: /tmp/gocache/mod
    steps:
      - uses: actions/checkout@v4
        with:
          repository: traPtitech/traQ
          ref: v3.22.0
          fetch-depth: 0
      - uses: actions/setup-go@v5
        with:
          go-version: 1.24.1
      - run: go clean -cache
      - uses: actions/download-artifact@v4
        with:
          name: ${{ env.APP_NAME }}
      - name: Fix permissions # ref: https://github.com/actions/download-artifact?tab=readme-ov-file#permission-loss
        run: chmod +x ./${{ env.APP_NAME }}
      - name: Expose GitHub Actions runtime environment variables
        uses: crazy-max/ghaction-github-runtime@v3
      - run: mkdir ./tmp
      - run: time go build -o traQ -ldflags "-s -w -X main.version=Dev -X main.revision=Local"
        env:
          CGO_ENABLED: 0
<<<<<<< HEAD
          GOCACHEPROG: "./${{ env.APP_NAME }} -l debug --dev.cpu-prof=./tmp/cpu.prof --dev.fg-prof=./tmp/fgprof.prof --dev.mem-prof=./tmp/mem.prof --dev.metrics=./tmp/metrics.csv"
=======
          GOCACHEPROG: "./${{ env.APP_NAME }} --dev.cpu-prof=./tmp/cpu.prof --dev.fg-prof=./tmp/fgprof.prof --dev.mem-prof=./tmp/mem.prof --dev.metrics=./tmp/metrics.csv --dev.mutex-prof=./tmp/mutex.prof --dev.block-prof=./tmp/block.prof"
>>>>>>> a6d8762e
      - name: Upload assets
        uses: actions/upload-artifact@v4
        with:
          name: metrics
          path: ./tmp
      - name: Upload cache
        uses: actions/upload-artifact@v4
        with:
          name: cache
          path: /home/runner/.cache/gocica
  test:
    name: Test
    runs-on: ubuntu-latest
    steps:
      - uses: actions/checkout@v4
      - uses: actions/setup-go@v5
        with:
          go-version-file: go.mod
          cache: true
      - run: go test ./... -v -coverprofile=./coverage.txt -race -vet=off
      - name: Upload coverage data
        uses: codecov/codecov-action@v5.4.3
        with:
          files: ./coverage.txt
          fail_ci_if_error: true
          token: ${{ secrets.CODECOV_TOKEN }}
      - uses: actions/upload-artifact@v4
        with:
          name: coverage.txt
          path: coverage.txt
  lint:
    name: Lint
    runs-on: ubuntu-latest
    permissions:
      contents: read
      pull-requests: write
    steps:
      - uses: actions/checkout@v4
      - name: golangci-lint
        uses: reviewdog/action-golangci-lint@v2.8
        with:
          go_version_file: go.mod
          reporter: github-pr-review
          github_token: ${{ secrets.GITHUB_TOKEN }}
          fail_level: error<|MERGE_RESOLUTION|>--- conflicted
+++ resolved
@@ -84,11 +84,7 @@
       - run: time go build -o traQ -ldflags "-s -w -X main.version=Dev -X main.revision=Local"
         env:
           CGO_ENABLED: 0
-<<<<<<< HEAD
-          GOCACHEPROG: "./${{ env.APP_NAME }} -l debug --dev.cpu-prof=./tmp/cpu.prof --dev.fg-prof=./tmp/fgprof.prof --dev.mem-prof=./tmp/mem.prof --dev.metrics=./tmp/metrics.csv"
-=======
           GOCACHEPROG: "./${{ env.APP_NAME }} --dev.cpu-prof=./tmp/cpu.prof --dev.fg-prof=./tmp/fgprof.prof --dev.mem-prof=./tmp/mem.prof --dev.metrics=./tmp/metrics.csv --dev.mutex-prof=./tmp/mutex.prof --dev.block-prof=./tmp/block.prof"
->>>>>>> a6d8762e
       - name: Upload assets
         uses: actions/upload-artifact@v4
         with:
